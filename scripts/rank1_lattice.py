--- conflicted
+++ resolved
@@ -20,21 +20,18 @@
     n: int                      # Number of points (lattice size)
     d: int                      # Dimension
     subgroup_order: Optional[int] = None  # Order of cyclic subgroup (defaults to n)
-<<<<<<< HEAD
     generator_type: str = "fibonacci"     # "fibonacci" | "korobov" | "cyclic" | "spiral_conical" | "elliptic"
     seed: Optional[int] = None            # Random seed for randomized constructions
     scramble: bool = True                 # Apply digital scrambling
     # Spiral-conical specific parameters
     spiral_depth: int = 3                 # Depth of fractal recursion for spiral_conical
     cone_height: float = 1.0              # Height scaling factor for spiral_conical
-=======
     generator_type: str = "fibonacci"     # "fibonacci" | "korobov" | "cyclic" | "elliptic_cyclic"
     seed: Optional[int] = None            # Random seed for randomized constructions
     scramble: bool = True                 # Apply digital scrambling
     # Elliptic geometry parameters (for elliptic_cyclic)
     elliptic_a: Optional[float] = None    # Major axis semi-length (defaults to subgroup_order/(2π))
     elliptic_b: Optional[float] = None    # Minor axis semi-length (defaults to 0.8*a, eccentricity ~0.6)
->>>>>>> f2c404fe
     
 
 def _gcd(a: int, b: int) -> int:
