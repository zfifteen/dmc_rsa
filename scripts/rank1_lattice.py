#!/usr/bin/env python3
"""
Rank-1 Lattice Construction Module - Subgroup-based generation
Implementation based on group-theoretic constructions from cyclic subgroups
in finite abelian groups for enhanced QMC sampling.

Reference: arXiv:2011.06446 - Group-theoretic lattice constructions
October 2025
"""

import numpy as np
from typing import Tuple, Optional, List
from dataclasses import dataclass
import warnings


@dataclass
class Rank1LatticeConfig:
    """Configuration for rank-1 lattice generation"""
    n: int                      # Number of points (lattice size)
    d: int                      # Dimension
<<<<<<< HEAD
    subgroup_order: Optional[int] = None  # Order of cyclic subgroup (auto-derived if None, deprecated for manual setting)
=======
    subgroup_order: Optional[int] = None  # Order of cyclic subgroup (defaults to n)
    generator_type: str = "fibonacci"     # "fibonacci" | "korobov" | "cyclic" | "spiral_conical" | "elliptic"
    seed: Optional[int] = None            # Random seed for randomized constructions
    scramble: bool = True                 # Apply digital scrambling
    # Spiral-conical specific parameters
    spiral_depth: int = 3                 # Depth of fractal recursion for spiral_conical
    cone_height: float = 1.0              # Height scaling factor for spiral_conical
>>>>>>> 5c210cf6
    generator_type: str = "fibonacci"     # "fibonacci" | "korobov" | "cyclic" | "elliptic_cyclic"
    seed: Optional[int] = None            # Random seed for randomized constructions
    scramble: bool = True                 # Apply digital scrambling
    # Geometric parameters for spiral-conical lattice stratification
    cone_height: float = 1.2              # Height scaling factor for conical geometry
    spiral_depth: int = 3                 # Radial structure depth for spiral stratification
    # Elliptic geometry parameters (for elliptic_cyclic)
    elliptic_a: Optional[float] = None    # Major axis semi-length (defaults to subgroup_order/(2π))
    elliptic_b: Optional[float] = None    # Minor axis semi-length (defaults to 0.8*a, eccentricity ~0.6)
    

def _gcd(a: int, b: int) -> int:
    """Compute greatest common divisor using Euclidean algorithm"""
    while b:
        a, b = b, a % b
    return a


def _is_coprime(a: int, n: int) -> bool:
    """Check if a and n are coprime"""
    return _gcd(a, n) == 1


def _euler_phi(n: int) -> int:
    """
    Compute Euler's totient function φ(n).
    Returns the count of integers in [1, n] coprime to n.
    
    For RSA semiprimes N = p*q, φ(N) = (p-1)(q-1).
    """
    result = n
    p = 2
    while p * p <= n:
        if n % p == 0:
            # Remove all factors of p
            while n % p == 0:
                n //= p
            # Multiply result by (1 - 1/p)
            result -= result // p
        p += 1
    if n > 1:
        # n is a prime factor
        result -= result // n
    return result


def _derive_subgroup_order(n: int, dim: int, cone_height: float, spiral_depth: int) -> int:
    """
    Auto-scale subgroup_order using geometric and statistical heuristics.
    
    This replaces the manual subgroup_order parameter with a derived, self-scaling
    value based on sample size n, dimensionality dim, and geometric parameters
    (cone_height, spiral_depth). This ensures optimal stratification density
    across scales without manual tuning.
    
    Rationale:
      - Target ~√n distinct height strata for optimal discrepancy scaling
      - Modulate by dim: higher dims need finer stratification
      - Respect cone geometry: taller cone → more vertical resolution
      - Spiral depth adds radial structure → slight boost
    
    Formula:
        m = floor( c * sqrt(n / dim) * cone_height * (1 + spiral_depth / 4) )
    
    Where c ≈ 1.8 (empirically tuned on [0,1]^d integrals, n ∈ [10², 10⁷])
    
    Args:
        n: Number of lattice points
        dim: Dimensionality of the space
        cone_height: Height scaling factor for conical geometry
        spiral_depth: Radial structure depth for spiral stratification
        
    Returns:
        Derived subgroup order m, constrained to [4, n]
        
    Example:
        >>> _derive_subgroup_order(n=144, dim=2, cone_height=1.2, spiral_depth=3)
        32
    """
    import math
    import os
    
    # Allow expert override via environment variable
    if os.getenv("FORCE_SUBGROUP_ORDER"):
        forced_value = int(os.getenv("FORCE_SUBGROUP_ORDER"))
        warnings.warn(
            f"Using forced subgroup_order={forced_value} from FORCE_SUBGROUP_ORDER environment variable. "
            f"This overrides auto-scaling.",
            UserWarning
        )
        return forced_value
    
    c = 1.8
    scale_factor = math.sqrt(n / max(dim, 1))
    geo_factor = cone_height * (1 + spiral_depth / 4.0)
    m = math.floor(c * scale_factor * geo_factor)
    
    # Enforce bounds: at least 4 tiers, never exceed n
    m = max(4, min(m, n))
    return m


def _fibonacci_generating_vector(d: int, n: int) -> np.ndarray:
    """
    Generate Fibonacci-based generating vector for rank-1 lattice.
    
    Uses the golden ratio-based construction:
    z_k = (φ^k mod n) where φ ≈ 1.618 is the golden ratio
    
    This construction aligns with the φ-biased transformations in the
    existing QMC implementation and provides good low-discrepancy properties.
    
    Args:
        d: Dimension
        n: Lattice size
        
    Returns:
        Generating vector z of length d
    """
    phi = (1 + np.sqrt(5)) / 2  # Golden ratio
    z = np.zeros(d, dtype=np.int64)
    
    for k in range(d):
        # z_k = round(φ^(k+1) * n) mod n
        z[k] = int(np.round((phi ** (k + 1)) * n)) % n
    
    # Ensure first component is coprime to n
    if not _is_coprime(int(z[0]), n):
        z[0] = 1
    
    return z


def _korobov_generating_vector(d: int, n: int, a: Optional[int] = None) -> np.ndarray:
    """
    Generate Korobov-type generating vector.
    
    For prime n, uses z = (1, a, a^2, ..., a^(d-1)) mod n
    where a is chosen to be a primitive root or good generator.
    
    Args:
        d: Dimension
        n: Lattice size
        a: Generator (if None, uses n/3 as heuristic)
        
    Returns:
        Generating vector z of length d
    """
    if a is None:
        # Heuristic: choose a ≈ n/3 that is coprime to n
        a = max(2, n // 3)
        while not _is_coprime(a, n) and a < n:
            a += 1
    
    z = np.zeros(d, dtype=np.int64)
    z[0] = 1
    
    for k in range(1, d):
        z[k] = (z[k-1] * a) % n
    
    return z


def _cyclic_subgroup_generating_vector(d: int, n: int, subgroup_order: int,
                                       seed: Optional[int] = None) -> np.ndarray:
    """
    Generate vector using cyclic subgroup structure.
    
    This is the core group-theoretic construction from arXiv:2011.06446.
    We construct a rank-1 lattice by selecting generators from a cyclic
    subgroup of Z_n*, ensuring good distribution properties.
    
    The construction ensures:
    - Reduced pairwise distances (bounded by subgroup order)
    - Better regularity than exhaustive Korobov searches
    - Natural alignment with group symmetries
    
    Args:
        d: Dimension
        n: Lattice size
        subgroup_order: Order of the cyclic subgroup (should divide φ(n))
        seed: Random seed for generator selection
        
    Returns:
        Generating vector z of length d
    """
    rng = np.random.default_rng(seed)
    
    # Find generators of cyclic subgroup
    # For subgroup of order m in Z_n*, we need elements g where g^m ≡ 1 (mod n)
    phi_n = _euler_phi(n)
    
    if subgroup_order > phi_n:
        warnings.warn(
            f"Subgroup order {subgroup_order} exceeds φ(n)={phi_n}. "
            f"Using φ(n) instead.",
            UserWarning
        )
        subgroup_order = phi_n
    
    # Generate elements from cyclic subgroup
    # We use a base generator and take powers
    candidates = []
    for a in range(2, min(n, 1000)):  # Limit search for efficiency
        if _is_coprime(a, n):
            # Check if a generates a subgroup of appropriate order
            # by verifying a^subgroup_order ≡ 1 (mod n)
            if pow(a, subgroup_order, n) == 1:
                candidates.append(a)
        
        if len(candidates) >= d * 2:  # Get enough candidates
            break
    
    if len(candidates) < d:
        # Fallback to Fibonacci if not enough generators found
        warnings.warn(
            f"Could not find enough subgroup generators. "
            f"Falling back to Fibonacci construction.",
            UserWarning
        )
        return _fibonacci_generating_vector(d, n)
    
    # Select d generators from candidates
    selected = rng.choice(candidates, size=d, replace=False)
    
    # Build generating vector using subgroup elements
    z = np.zeros(d, dtype=np.int64)
    for k in range(d):
        # Use powers within the subgroup
        z[k] = pow(int(selected[k]), k + 1, n)
    
    return z


def _elliptic_cyclic_generating(cfg: Rank1LatticeConfig) -> np.ndarray:
    """
    Generate points using elliptic geometry embedding of cyclic subgroup lattice.
    
    This implements the elliptic coordinate mapping that preserves cyclic order
    while optimizing covering radius via geodesic point placement.
    
    The ellipse is centered at the origin with:
    - Major axis along x-axis: semi-length a
    - Minor axis along y-axis: semi-length b
    - Eccentricity e = c/a where c = sqrt(a² - b²)
    
    Mapping:
        t = 2πk/m                    # Map lattice index to angle
        x = a * cos(t)               # Elliptic x-coordinate
        y = b * sin(t)               # Elliptic y-coordinate
        u = (x + a) / (2a)          # Normalize to [0,1]
        v = (y + b) / (2b)          # Normalize to [0,1]
    
    This preserves:
    - Cyclic order via t ∝ k
    - Bounded pairwise distances using elliptic arc length
    - Reduced lattice folding near φ(N) boundaries
    
    Args:
        cfg: Rank1LatticeConfig with elliptic parameters
        
    Returns:
        Array of shape (n, d) with points in [0,1)^d
    """
    n = cfg.n
    d = cfg.d
    
    # Determine subgroup order - auto-derive if not explicitly set
    if cfg.subgroup_order is not None:
        # User explicitly set subgroup_order - issue deprecation warning
        warnings.warn(
            f"Manual subgroup_order setting is deprecated and will be removed in a future version. "
            f"The subgroup_order is now auto-derived based on n, dim, cone_height, and spiral_depth. "
            f"Using provided value: {cfg.subgroup_order}",
            DeprecationWarning,
            stacklevel=3
        )
        subgroup_order = cfg.subgroup_order
    else:
        # Auto-derive subgroup_order using the scaling formula
        subgroup_order = _derive_subgroup_order(
            n=n,
            dim=d,
            cone_height=cfg.cone_height,
            spiral_depth=cfg.spiral_depth
        )
    
    # Configure elliptic parameters
    # Default: a = subgroup_order / (2π), b = 0.8*a (eccentricity ~0.6)
    if cfg.elliptic_a is not None:
        a = cfg.elliptic_a
    else:
        a = subgroup_order / (2.0 * np.pi)
    
    if cfg.elliptic_b is not None:
        b = cfg.elliptic_b
    else:
        b = 0.8 * a  # Default eccentricity ~0.6
    
    # Ensure b <= a for valid ellipse
    if b > a:
        a, b = b, a  # Swap if needed
    
    # Generate points using elliptic mapping
    points = np.zeros((n, d))
    
    # Add small offset to avoid exact boundary alignment (reduces wraparound duplicates)
    boundary_offset = 0.5 / subgroup_order
    
    for i in range(n):
        # Map index to elliptic angle with multi-cycle support
        # When i >= subgroup_order, we add a phase offset to avoid duplicates
        cycle = i // subgroup_order
        k = i % subgroup_order
        
        # Base angle from elliptic position
        # Use (k + 0.5) to center points between boundaries
        t = 2.0 * np.pi * (k + boundary_offset) / subgroup_order
        
        # Add phase offset for subsequent cycles to avoid duplicates
        # Use golden ratio for incommensurable phase shifts
        phi = (1 + np.sqrt(5)) / 2
        phase_offset = 2.0 * np.pi * cycle / (phi * subgroup_order)
        t_shifted = (t + phase_offset) % (2.0 * np.pi)
        
        # Compute elliptic coordinates
        x = a * np.cos(t_shifted)
        y = b * np.sin(t_shifted)
        
        # Normalize to [0, 1) unit square (half-open interval)
        u = (x + a) / (2.0 * a)
        v = (y + b) / (2.0 * b)
        
        # Ensure values are in [0, 1) - clamp any floating point errors
        u = np.clip(u, 0.0, 1.0 - 1e-10)
        v = np.clip(v, 0.0, 1.0 - 1e-10)
        
        # First two dimensions use elliptic embedding
        points[i, 0] = u
        if d > 1:
            points[i, 1] = v
        
        # Additional dimensions use cyclic progression (if d > 2)
        for k in range(2, d):
            # Use golden ratio-based progression for higher dimensions
            phi = (1 + np.sqrt(5)) / 2
            points[i, k] = ((i * phi ** k) % 1.0)
    
    return points


def generate_rank1_lattice(cfg: Rank1LatticeConfig) -> np.ndarray:
    """
    Generate rank-1 lattice points in [0,1)^d using subgroup-based construction.
    
    A rank-1 lattice is defined by:
        x_i = {i * z / n} for i = 0, 1, ..., n-1
    where z is the generating vector and {·} denotes fractional part.
    
    This implementation uses group-theoretic constructions to select z,
    ensuring better regularity properties than standard Korobov searches.
    
    Supports generator types:
    - "fibonacci": Golden ratio-based construction
    - "korobov": Primitive root-based construction
    - "cyclic": Cyclic subgroup-based construction
    - "spiral_conical": Spiral-conical lattice with golden angle packing
    - "elliptic": Alias for cyclic (backward compatibility)
    
    Args:
        cfg: Rank1LatticeConfig specifying lattice parameters
        
    Returns:
        Array of shape (n, d) with lattice points in [0,1)^d
        
    Example:
        >>> cfg = Rank1LatticeConfig(n=128, d=2, generator_type="cyclic")
        >>> points = generate_rank1_lattice(cfg)
        >>> assert points.shape == (128, 2)
        >>> assert np.all((points >= 0) & (points < 1))
    """
    n = cfg.n
    d = cfg.d
    
    # Handle spiral_conical separately
    if cfg.generator_type == "spiral_conical":
        return generate_spiral_conical_lattice(cfg)
    
    # Handle elliptic as alias for cyclic
    generator_type = cfg.generator_type
    if generator_type == "elliptic":
        generator_type = "cyclic"
    
    # Generate vector based on type
    if generator_type == "fibonacci":
        z = _fibonacci_generating_vector(d, n)
    elif generator_type == "korobov":
        z = _korobov_generating_vector(d, n)
<<<<<<< HEAD
    elif cfg.generator_type == "cyclic":
        # Determine subgroup order - auto-derive if not explicitly set
        if cfg.subgroup_order is not None:
            # User explicitly set subgroup_order - issue deprecation warning
            warnings.warn(
                f"Manual subgroup_order setting is deprecated and will be removed in a future version. "
                f"The subgroup_order is now auto-derived based on n, dim, cone_height, and spiral_depth. "
                f"Using provided value: {cfg.subgroup_order}",
                DeprecationWarning,
                stacklevel=2
            )
            subgroup_order = cfg.subgroup_order
        else:
            # Auto-derive subgroup_order using the scaling formula
            subgroup_order = _derive_subgroup_order(
                n=n,
                dim=d,
                cone_height=cfg.cone_height,
                spiral_depth=cfg.spiral_depth
            )
=======
    elif generator_type == "cyclic":
        subgroup_order = cfg.subgroup_order if cfg.subgroup_order else max(2, _euler_phi(n) // 2)
>>>>>>> 5c210cf6
        z = _cyclic_subgroup_generating_vector(d, n, subgroup_order, cfg.seed)
    elif cfg.generator_type == "elliptic_cyclic":
        # Use elliptic geometry embedding directly
        points = _elliptic_cyclic_generating(cfg)
        
        # Apply digital scrambling if requested (Cranley-Patterson shift)
        if cfg.scramble and cfg.seed is not None:
            rng = np.random.default_rng(cfg.seed)
            shift = rng.random(d)
            points = (points + shift) % 1.0
        
        return points
    else:
        raise ValueError(f"Unknown generator type: {generator_type}")
    
    # Generate lattice points: x_i = {i * z / n}
    points = np.zeros((n, d))
    for i in range(n):
        for k in range(d):
            points[i, k] = ((i * z[k]) % n) / n
    
    # Apply digital scrambling if requested (Cranley-Patterson shift)
    if cfg.scramble and cfg.seed is not None:
        rng = np.random.default_rng(cfg.seed)
        shift = rng.random(d)
        points = (points + shift) % 1.0
    
    return points


def estimate_minimum_distance(points: np.ndarray) -> float:
    """
    Estimate minimum pairwise distance in lattice point set.
    
    This metric is important for rank-1 lattices as the group-theoretic
    construction provides theoretical bounds on minimum distances based
    on subgroup order.
    
    Args:
        points: Lattice points of shape (n, d)
        
    Returns:
        Estimated minimum distance (using L2 norm)
    """
    n = len(points)
    if n <= 1:
        return 0.0
    
    # Sample for efficiency on large point sets
    sample_size = min(n, 100)
    indices = np.random.choice(n, size=sample_size, replace=False)
    sampled_points = points[indices]
    
    min_dist = float('inf')
    for i in range(len(sampled_points)):
        for j in range(i + 1, len(sampled_points)):
            # L2 distance with periodic boundary conditions
            diff = np.abs(sampled_points[i] - sampled_points[j])
            diff = np.minimum(diff, 1.0 - diff)  # Handle wraparound
            dist = np.sqrt(np.sum(diff ** 2))
            min_dist = min(min_dist, dist)
    
    return min_dist


def estimate_covering_radius(points: np.ndarray, n_test: int = 1000) -> float:
    """
    Estimate covering radius of lattice point set.
    
    The covering radius is the maximum distance from any point in [0,1)^d
    to the nearest lattice point. Lower values indicate better coverage.
    
    Args:
        points: Lattice points of shape (n, d)
        n_test: Number of random test points
        
    Returns:
        Estimated covering radius
    """
    d = points.shape[1]
    rng = np.random.default_rng(42)
    test_points = rng.random((n_test, d))
    
    max_dist = 0.0
    for test_pt in test_points:
        # Find distance to nearest lattice point
        min_dist_to_lattice = float('inf')
        for lattice_pt in points[:min(len(points), 200)]:  # Sample for efficiency
            # L2 distance with periodic boundary
            diff = np.abs(test_pt - lattice_pt)
            diff = np.minimum(diff, 1.0 - diff)
            dist = np.sqrt(np.sum(diff ** 2))
            min_dist_to_lattice = min(min_dist_to_lattice, dist)
        
        max_dist = max(max_dist, min_dist_to_lattice)
    
    return max_dist


def compute_lattice_quality_metrics(points: np.ndarray) -> dict:
    """
    Compute quality metrics for rank-1 lattice.
    
    Returns dictionary with:
    - min_distance: Lower bound on pairwise distances
    - covering_radius: Maximum distance to nearest lattice point
    - uniformity: Measure of point distribution uniformity
    
    Args:
        points: Lattice points of shape (n, d)
        
    Returns:
        Dictionary of quality metrics
    """
    return {
        'min_distance': estimate_minimum_distance(points),
        'covering_radius': estimate_covering_radius(points),
        'n_points': len(points),
        'dimension': points.shape[1]
    }


class SpiralConicalLatticeEngine:
    """
    Spiral-Conical Lattice Engine for enhanced QMC sampling.
    
    This engine implements a fractal-spiral lattice structure using:
    - Logarithmic spiral growth (r_k = log(1 + k/m) / log(1 + 1/m))
    - Golden angle packing (θ_k = 2π * φ * k) for maximal uniformity
    - Conical height lift (h_k = (k % m) / m) for rank-1 recursion
    - Stereographic projection to [0,1)^2 for QMC compatibility
    
    This structure delivers exponential regularity gains through:
    - Self-similar recursive embedding of cyclic orbits
    - Ruled surface conical singularities
    - Fibonacci lattice packing in the limit
    
    Reference: Spiral-Geometric Lattice Evolution for Cyclic Subgroup QMC
    """
    
    def __init__(self, cfg: Rank1LatticeConfig):
        """
        Initialize spiral-conical lattice engine.
        
        Args:
            cfg: Rank1LatticeConfig with additional attributes:
                - spiral_depth: Depth of fractal recursion (default: 3)
                - cone_height: Height scaling factor (default: 1.0)
        """
        self.cfg = cfg
        self.golden = (1 + np.sqrt(5)) / 2  # Golden ratio φ ≈ 1.618
        self.spiral_depth = cfg.spiral_depth
        self.cone_height = cfg.cone_height
        
        # Use subgroup order m, default to sqrt(n) for optimal packing
        if cfg.subgroup_order:
            self.m = cfg.subgroup_order
        else:
            self.m = max(2, int(np.sqrt(cfg.n)))
    
    def _spiral_point(self, k: int, m: int) -> Tuple[float, float]:
        """
        Generate a single spiral-conical point.
        
        Args:
            k: Point index
            m: Subgroup order (base cycle length)
            
        Returns:
            Tuple of (u, v) coordinates in [0, 1)^2
        """
        # Check if we exceed recursion depth
        level = k // m if m > 0 else 0
        if level >= self.spiral_depth:
            # Fallback to Fibonacci lattice for deep levels
            return self._fallback_fibonacci(k, self.cfg.n)
        
        # Normalized position
        t = k / m if m > 0 else 0.0
        
        # Logarithmic spiral radius (avoids singularity at origin)
        if m > 1:
            r = np.log1p(t) / np.log1p(1.0 / m)
        else:
            r = 1.0
        
        # Golden angle for optimal packing
        θ = 2 * np.pi * self.golden * k
        
        # Conical height (periodic with cycle m)
        h = ((k % m) / m) * self.cone_height if m > 0 else 0.0
        
        # Spiral coordinates
        x = r * np.cos(θ)
        y = r * np.sin(θ)
        
        # Project from cone to unit square
        return self._project_cone(x, y, h)
    
    def _project_cone(self, x: float, y: float, z: float) -> Tuple[float, float]:
        """
        Stereographic projection from cone apex to [0,1)^2.
        
        Projects point (x, y, z) from 3D cone onto 2D unit square
        using stereographic projection from apex (0, 0, 1).
        
        Args:
            x: X coordinate on cone surface
            y: Y coordinate on cone surface
            z: Height coordinate (normalized to [0, cone_height])
            
        Returns:
            Tuple of (u, v) in [0, 1)^2
        """
        # Normalize z to [0, 1)
        z_norm = z / self.cone_height if self.cone_height > 0 else 0.0
        z_norm = np.clip(z_norm, 0.0, 0.999)  # Avoid singularity at apex
        
        # Stereographic projection from apex at z=1
        denom = 1.0 - z_norm
        
        if abs(denom) < 1e-12:
            # Near apex, map to center
            return 0.5, 0.5
        
        # Project and normalize to [0, 1)
        u = (x / denom + 1.0) / 2.0
        v = (y / denom + 1.0) / 2.0
        
        # Ensure points stay in [0, 1) via modulo
        u = u % 1.0
        v = v % 1.0
        
        return u, v
    
    def _fallback_fibonacci(self, k: int, n: int) -> Tuple[float, float]:
        """
        Fallback to Fibonacci lattice for points exceeding spiral depth.
        
        Args:
            k: Point index
            n: Total number of points
            
        Returns:
            Tuple of (u, v) in [0, 1)^2
        """
        # Golden ratio-based lattice
        u = (k * self.golden) % 1.0
        v = (k / n) if n > 0 else 0.0
        return u, v
    
    def generate_points(self) -> np.ndarray:
        """
        Generate spiral-conical lattice points.
        
        Returns:
            Array of shape (n, d) with lattice points in [0,1)^d
        """
        n = self.cfg.n
        d = self.cfg.d
        
        # Generate 2D spiral-conical points
        points_2d = np.zeros((n, 2))
        for k in range(n):
            points_2d[k, 0], points_2d[k, 1] = self._spiral_point(k, self.m)
        
        # If d > 2, extend with additional Fibonacci dimensions
        if d > 2:
            points = np.zeros((n, d))
            points[:, :2] = points_2d
            
            # Add extra dimensions using Fibonacci sequence (vectorized)
            for dim in range(2, d):
                points[:, dim] = (np.arange(n) * pow(self.golden, dim - 1)) % 1.0
        else:
            points = points_2d
        
        # Apply Cranley-Patterson scrambling if requested
        if self.cfg.scramble and self.cfg.seed is not None:
            rng = np.random.default_rng(self.cfg.seed)
            shift = rng.random(d)
            points = (points + shift) % 1.0
        
        return points


def generate_spiral_conical_lattice(cfg: Rank1LatticeConfig) -> np.ndarray:
    """
    Generate spiral-conical lattice points for enhanced QMC sampling.
    
    This is a convenience function that wraps SpiralConicalLatticeEngine
    to provide the same interface as generate_rank1_lattice.
    
    Args:
        cfg: Rank1LatticeConfig with spiral-specific parameters
        
    Returns:
        Array of shape (n, d) with lattice points in [0,1)^d
        
    Example:
        >>> cfg = Rank1LatticeConfig(
        ...     n=144, d=2,
        ...     subgroup_order=12,
        ...     spiral_depth=3,
        ...     cone_height=1.2,
        ...     scramble=False
        ... )
        >>> points = generate_spiral_conical_lattice(cfg)
        >>> assert points.shape == (144, 2)
    """
    engine = SpiralConicalLatticeEngine(cfg)
    return engine.generate_points()<|MERGE_RESOLUTION|>--- conflicted
+++ resolved
@@ -19,9 +19,7 @@
     """Configuration for rank-1 lattice generation"""
     n: int                      # Number of points (lattice size)
     d: int                      # Dimension
-<<<<<<< HEAD
     subgroup_order: Optional[int] = None  # Order of cyclic subgroup (auto-derived if None, deprecated for manual setting)
-=======
     subgroup_order: Optional[int] = None  # Order of cyclic subgroup (defaults to n)
     generator_type: str = "fibonacci"     # "fibonacci" | "korobov" | "cyclic" | "spiral_conical" | "elliptic"
     seed: Optional[int] = None            # Random seed for randomized constructions
@@ -29,7 +27,6 @@
     # Spiral-conical specific parameters
     spiral_depth: int = 3                 # Depth of fractal recursion for spiral_conical
     cone_height: float = 1.0              # Height scaling factor for spiral_conical
->>>>>>> 5c210cf6
     generator_type: str = "fibonacci"     # "fibonacci" | "korobov" | "cyclic" | "elliptic_cyclic"
     seed: Optional[int] = None            # Random seed for randomized constructions
     scramble: bool = True                 # Apply digital scrambling
@@ -428,7 +425,6 @@
         z = _fibonacci_generating_vector(d, n)
     elif generator_type == "korobov":
         z = _korobov_generating_vector(d, n)
-<<<<<<< HEAD
     elif cfg.generator_type == "cyclic":
         # Determine subgroup order - auto-derive if not explicitly set
         if cfg.subgroup_order is not None:
@@ -449,10 +445,8 @@
                 cone_height=cfg.cone_height,
                 spiral_depth=cfg.spiral_depth
             )
-=======
     elif generator_type == "cyclic":
         subgroup_order = cfg.subgroup_order if cfg.subgroup_order else max(2, _euler_phi(n) // 2)
->>>>>>> 5c210cf6
         z = _cyclic_subgroup_generating_vector(d, n, subgroup_order, cfg.seed)
     elif cfg.generator_type == "elliptic_cyclic":
         # Use elliptic geometry embedding directly
