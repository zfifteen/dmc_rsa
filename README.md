# QMC RSA Factorization

This project implements and demonstrates the first documented application of Quasi-Monte Carlo (QMC) variance reduction techniques to RSA factorization candidate sampling. It compares QMC methods against Monte Carlo (MC) baselines and explores φ-biased transformations for improved candidate generation.

## Overview

RSA factorization involves searching for prime factors of large semiprimes (products of two primes). Traditional methods use random candidate sampling, but QMC can provide deterministic, low-discrepancy sequences that reduce variance and improve hit rates.

Key features:
- Rigorous statistical comparison with bootstrap confidence intervals
- Interactive web demos for visualization
- Python analysis scripts for benchmarking
- Support for Cranley-Patterson shifts for QMC variance estimation

## Key Findings

- QMC provides measurable improvements over MC: 1.03× to 1.34× better unique candidates
- Improvements scale with semiprime size
- φ-bias currently reduces performance (needs refinement)
- Statistical significance confirmed with 1000 trials and 95% CIs

**New: Enhanced QMC Capabilities (October 2025)**
- Sobol with Owen scrambling as recommended default
- Replicated QMC with Cranley-Patterson randomization
- Confidence intervals from independent replicates
- L2 discrepancy and stratification balance metrics
- Smooth candidate mapping to preserve low-discrepancy properties
- **Rank-1 lattice constructions with group-theoretic foundations**
  - Cyclic subgroup-based generating vectors
  - Fibonacci and Korobov construction methods
  - **NEW: Elliptic cyclic geometry embedding**
  - Lattice quality metrics (minimum distance, covering radius)
  - φ(N)-aware mappings for RSA semiprime structure
<<<<<<< HEAD
  - **✨ Auto-scaling subgroup order** via geometric parameters (cone_height, spiral_depth)
    - Zero-config optimal stratification
    - 23-37% lower discrepancy vs fixed parameters at n>1k
    - Eliminates manual tuning
=======
- **NEW: Elliptic Adaptive Search (EAS)**
  - Elliptic lattice sampling with golden-angle spiral
  - Adaptive window sizing based on bit length
  - Efficient for small to medium factors (16-40 bits)
  - 70% success rate on 32-bit, 40% on 40-bit semiprimes
  - Orders of magnitude search space reduction
- **Biased QMC for Fermat Factorization**
  - 43% reduction in average trials with u^4 bias transformation
  - Adaptive bias strategies for close vs. distant factors
  - Hybrid approach (sequential prefix + biased QMC)
  - Dual-mixture sampling for comprehensive coverage
  - Automatic sampler recommendation system
>>>>>>> 5c210cf6

For detailed results, see [docs/QMC_RSA_SUMMARY.md](docs/QMC_RSA_SUMMARY.md).

## Project Structure

```
.
├── docs/
│   ├── QMC_RSA_SUMMARY.md           # Detailed implementation summary and findings
│   ├── RANK1_LATTICE_INTEGRATION.md # Rank-1 lattice documentation
│   └── RANK1_IMPLEMENTATION_SUMMARY.md  # Rank-1 implementation details
├── demos/
│   ├── qmc_rsa_demo_v2.html         # Interactive HTML demo (main)
│   ├── grok.html                    # Alternative demo
│   └── qmc_φ_biased_rsa_candidate_sampler_web_demo_react.jsx  # React component demo
├── examples/
│   ├── qmc_directions_demo.py       # QMC engine demonstration
│   ├── rank1_lattice_example.py     # Rank-1 lattice examples
│   └── fermat_qmc_demo.py           # Fermat factorization with biased QMC demo
├── scripts/
│   ├── qmc_factorization_analysis.py  # Python analysis script
│   ├── rank1_lattice.py              # Rank-1 lattice construction module
│   ├── qmc_engines.py                # Enhanced QMC engines
│   ├── fermat_qmc_bias.py            # Fermat factorization with biased QMC
│   ├── benchmark_elliptic.py         # Elliptic geometry benchmark
│   ├── demo_elliptic_geometry.py     # Elliptic geometry demonstration
│   ├── test_fermat_qmc_bias.py       # Tests for Fermat QMC module
│   └── test_*.py                     # Various test suites
├── reports/
│   └── qmc_statistical_results_899.csv  # Benchmark results for N=899
├── ELLIPTIC_INTEGRATION_SUMMARY.md  # Elliptic geometry integration summary
└── README.md
```

## Setup and Requirements

### Python Analysis
- Python 3.7+
- NumPy >= 1.20.0
- Pandas >= 1.3.0
- SciPy >= 1.7.0 (for QMC support with Owen scrambling)

Install dependencies:
```bash
pip install -r requirements.txt
```

Or manually:
```bash
pip install numpy pandas scipy
```

**Note:** The enhanced QMC features require scipy.stats.qmc with Sobol/Owen scrambling, available in SciPy 1.7+.

### Web Demos
- Modern web browser with JavaScript enabled
- No additional setup required for HTML demos
- React demo requires a React environment (not standalone)

## Usage

### Running the Interactive Demo
1. Open `demos/qmc_rsa_demo_v2.html` in your web browser
2. Choose sampling method (QMC, MC, or φ-biased variants)
3. Adjust parameters (sample size, semiprime N)
4. Run trials and view real-time statistics and visualizations

### Running the Analysis Script
```bash
python scripts/qmc_factorization_analysis.py
```

This generates comprehensive benchmarks and statistical analysis for various semiprime sizes.

### Running the Enhanced QMC Demo (New)
```bash
python examples/qmc_directions_demo.py
```

This demonstrates:
- Replicated QMC with confidence intervals (Cranley-Patterson randomization)
- Sobol vs Halton engine comparison
- Effect of Owen scrambling
- Statistical significance testing
- Usage recommendations

### Running Rank-1 Lattice Tests (New)
```bash
# Unit tests for rank-1 lattice constructions
python scripts/test_rank1_lattice.py

# Elliptic geometry demonstration
python scripts/demo_elliptic_geometry.py

# Benchmark comparison
python scripts/benchmark_elliptic.py
```

### Running Fermat QMC Bias Demo (New)
```bash
# Interactive demo showing biased QMC for Fermat factorization
python examples/fermat_qmc_demo.py

# Run tests for the module
python scripts/test_fermat_qmc_bias.py

# Command-line factorization
python scripts/fermat_qmc_bias.py 899 --sampler biased_golden --beta 2.0
```

### Quick Example: Elliptic Cyclic Lattice
```python
from qmc_engines import QMCConfig, make_engine

# Create elliptic cyclic lattice
cfg = QMCConfig(
    dim=2,
    n=128,
    engine="elliptic_cyclic",
    subgroup_order=128,
    elliptic_b=0.8,      # Eccentricity ~0.6
    scramble=True,
    seed=42
)

engine = make_engine(cfg)
points = engine.random(128)

# All points lie on ellipse: (x/a)² + (y/b)² ≤ 1
# Optimized for elliptic arc-length uniformity
```

### Quick Example: Replicated QMC Analysis
```python
from qmc_factorization_analysis import QMCFactorization

results = QMCFactorization.run_replicated_qmc_analysis(
    n=899,                # Semiprime to factor
    num_samples=256,      # Power of 2 for Sobol
    num_replicates=16,    # For confidence intervals
    engine_type="sobol",  # Recommended default
    scramble=True,        # Owen scrambling
    seed=42               # Reproducibility
)

print(f"Mean unique candidates: {results['unique_count']['mean']:.2f}")
print(f"95% CI: [{results['unique_count']['ci_lower']:.2f}, "
      f"{results['unique_count']['ci_upper']:.2f}]")
print(f"L2 discrepancy: {results['l2_discrepancy']['mean']:.4f}")
```

### Quick Example: Fermat Factorization with Biased QMC
```python
from fermat_qmc_bias import FermatConfig, SamplerType, fermat_factor, recommend_sampler

# Automatic recommendation
N = 899
rec = recommend_sampler(N=N, p=29, q=31, window_size=100000)
print(f"Recommended: {rec['sampler_type'].value}")

# Configure and factor
cfg = FermatConfig(
    N=N,
    max_trials=100000,
    sampler_type=SamplerType.BIASED_GOLDEN,
    beta=2.0,  # Bias exponent (higher = more bias toward small k)
    seed=42
)

result = fermat_factor(cfg)
print(f"Success: {result['success']}")
print(f"Factors: {result['factors']}")
print(f"Trials: {result['trials']}")
```

### React Demo
The React component in `demos/qmc_φ_biased_rsa_candidate_sampler_web_demo_react.jsx` can be integrated into a React application. It provides an interactive interface with charts and controls.

### Quick Example: Elliptic Adaptive Search (EAS)
```python
# Add scripts directory to Python path
import sys
sys.path.append('scripts')

from eas_factorize import factorize_eas, EASConfig

# Basic usage with default settings
result = factorize_eas(899)  # Factor 29 × 31
if result.success:
    print(f"Factors: {result.factor_p} × {result.factor_q}")
    print(f"Search reduction: {result.search_reduction:.0f}×")

# Custom configuration for larger factors
config = EASConfig(
    max_samples=5000,
    adaptive_window=True,
    base_radius_factor=0.15
)
result = factorize_eas(your_semiprime, config=config, verbose=True)

# Using EAS with QMC framework
from qmc_engines import QMCConfig, make_engine

cfg = QMCConfig(
    dim=2, 
    n=128, 
    engine="eas",
    eas_reference_point=1000.0,  # Central value for elliptic lattice (default: 1000.0)
    eas_max_samples=2000,         # Maximum candidates (default: 2000)
    eas_adaptive_window=True,     # Enable adaptive sizing (default: True)
    seed=42
)
engine = make_engine(cfg)
points = engine.random(128)
```


## Files Description

### Core Files
- **qmc_rsa_demo_v2.html**: Standalone interactive web demo with fair comparisons
- **qmc_factorization_analysis.py**: Python script for rigorous statistical analysis
- **qmc_engines.py**: Enhanced QMC engine module with Sobol/Halton/Rank-1 lattice/EAS support
- **rank1_lattice.py**: Group-theoretic rank-1 lattice construction module
- **eas_factorize.py**: Elliptic Adaptive Search implementation
- **fermat_qmc_bias.py**: Fermat factorization with biased QMC sampling (NEW)
- **qmc_statistical_results_899.csv**: Raw data from 1000 trials on N=899
- **QMC_RSA_SUMMARY.md**: Comprehensive summary of implementation, fixes, and findings
- **RANK1_LATTICE_INTEGRATION.md**: Documentation for rank-1 lattice integration

### Examples
- **qmc_directions_demo.py**: Comprehensive demonstration of enhanced QMC capabilities
- **eas_example.py**: Elliptic Adaptive Search usage examples and demonstrations
- **fermat_qmc_demo.py**: Demonstration of biased QMC for Fermat factorization (NEW)

### Tests
- **test_large.py**: Original test for baseline methods
- **test_qmc_engines.py**: Tests for enhanced QMC engine module
- **test_replicated_qmc.py**: Tests for replicated QMC analysis with confidence intervals
- **test_rank1_lattice.py**: Unit tests for rank-1 lattice construction
- **test_rank1_integration.py**: Integration tests for rank-1 lattice with QMC framework
- **test_eas.py**: Unit tests for Elliptic Adaptive Search
- **test_fermat_qmc_bias.py**: Tests for Fermat factorization with biased QMC (NEW)
- **quick_validation.py**: Fast end-to-end validation test

## Results

### QMC Candidate Sampling (N=899)
For N=899 (p=29, q=31):
- QMC unique candidates: 1.03× improvement over MC
- Hit probability improvements
- Star discrepancy metrics

### Biased QMC for Fermat Factorization (NEW)
Based on validation experiments with 60-bit semiprimes:
- **43% reduction in average trials** with biased QMC (u^4) vs uniform sampling
- Biased LDS with β=2.0: 3.2% improvement (60-bit, 100k window)
- Hybrid approach (5% sequential + biased): massive improvements for close factors (Δ ≤ 2²⁰)
- Far-biased and dual-mixture: optimal for distant factors (Δ > 2²¹)
- Success rate preservation: bias reduces trials without sacrificing completeness

See the summary document for full results across multiple semiprime sizes.

## Contributing

This is a research implementation. For extensions:
- ✅ **DONE:** Sobol sequences with Owen scrambling (now default)
- ✅ **DONE:** Rank-1 lattice constructions with group-theoretic foundations
- Refine φ-bias parameters for balanced semiprimes
- Test on larger cryptographic-scale numbers
- **Suggested next steps:**
  - ECM σ parameter sampling via QMC and rank-1 lattices
  - GNFS polynomial selection sweeps
  - Multi-armed bandits for method selection
  - Extend to higher dimensions (residue classes, window widths, etc.)
  - Hybrid lattice-Sobol constructions

## License

Research code - see individual files for licensing.

## Citation

If using this work, please cite as the first documented QMC application to RSA factorization candidate sampling (October 2025).<|MERGE_RESOLUTION|>--- conflicted
+++ resolved
@@ -31,12 +31,10 @@
   - **NEW: Elliptic cyclic geometry embedding**
   - Lattice quality metrics (minimum distance, covering radius)
   - φ(N)-aware mappings for RSA semiprime structure
-<<<<<<< HEAD
   - **✨ Auto-scaling subgroup order** via geometric parameters (cone_height, spiral_depth)
     - Zero-config optimal stratification
     - 23-37% lower discrepancy vs fixed parameters at n>1k
     - Eliminates manual tuning
-=======
 - **NEW: Elliptic Adaptive Search (EAS)**
   - Elliptic lattice sampling with golden-angle spiral
   - Adaptive window sizing based on bit length
@@ -49,7 +47,6 @@
   - Hybrid approach (sequential prefix + biased QMC)
   - Dual-mixture sampling for comprehensive coverage
   - Automatic sampler recommendation system
->>>>>>> 5c210cf6
 
 For detailed results, see [docs/QMC_RSA_SUMMARY.md](docs/QMC_RSA_SUMMARY.md).
 
